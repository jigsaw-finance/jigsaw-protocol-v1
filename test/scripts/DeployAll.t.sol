// SPDX-License-Identifier: UNLICENSED
pragma solidity ^0.8.20;

import "../fixtures/ScriptTestsFixture.t.sol";

contract DeployAll is Test, ScriptTestsFixture {
    function setUp() public {
        init();
    }

    function test_deploy_manager() public view {
        // Perform checks on the Manager Contract
        assertEq(manager.owner(), INITIAL_OWNER, "Initial owner in Manager is wrong");
        assertEq(manager.WETH(), WETH, "WETH address in Manager is wrong");
        assertEq(address(manager.jUsdOracle()), JUSD_Oracle, "JUSD_Oracle address in Manager is wrong");
        assertEq(bytes32(manager.oracleData()), bytes32(""), "JUSD_OracleData in Manager is wrong");
    }

    function test_deploy_jUSD() public view {
        // Perform checks on the JUSD Contract
        assertEq(jUSD.owner(), INITIAL_OWNER, "Initial owner in jUSD is wrong");
        assertEq(address(jUSD.manager()), address(manager), "Manager in jUSD is wrong");
        assertEq(jUSD.decimals(), 18, "Decimals in jUSD is wrong");
    }

    function test_deploy_managers() public {
        // Perform checks on the HoldingManager Contract
        assertEq(holdingManager.owner(), INITIAL_OWNER, "Initial owner in HoldingManager is wrong");
        assertEq(address(holdingManager.manager()), address(manager), "Manager in HoldingManager is wrong");

        // Perform checks on the LiquidationManager Contract
        assertEq(liquidationManager.owner(), INITIAL_OWNER, "Initial owner in LiquidationManager is wrong");
        assertEq(address(liquidationManager.manager()), address(manager), "Manager in LiquidationManager is wrong");

        // Perform checks on the StablesManager Contract
        assertEq(stablesManager.owner(), INITIAL_OWNER, "Initial owner in StablesManager is wrong");
        assertEq(address(stablesManager.manager()), address(manager), "Manager in  StablesManager is wrong");
        assertEq(address(stablesManager.jUSD()), address(jUSD), "jUSD in StablesManager is wrong");

        // Perform checks on the StrategyManager Contract
        assertEq(strategyManager.owner(), INITIAL_OWNER, "Initial owner in StrategyManager is wrong");
        assertEq(address(strategyManager.manager()), address(manager), "Manager in  StrategyManager is wrong");

        // Imitate multisig calls
        vm.startPrank(INITIAL_OWNER, INITIAL_OWNER);
        manager.setHoldingManager(address(holdingManager));
        manager.setLiquidationManager(address(liquidationManager));
        manager.setStablecoinManager(address(stablesManager));
        manager.setStrategyManager(address(strategyManager));
        vm.stopPrank();

        assertEq(manager.holdingManager(), address(holdingManager), "HoldingManager in Manager is wrong");
        assertEq(manager.liquidationManager(), address(liquidationManager), "LiquidationManager in Manager is wrong");
        assertEq(manager.stablesManager(), address(stablesManager), "StablesManager in Manager is wrong");
        assertEq(manager.strategyManager(), address(strategyManager), "StrategyManager in Manager is wrong");
        assertEq(manager.swapManager(), address(swapManager), "SwapManager in Manager is wrong");
    }

    function test_deploy_registries() public {
        if (manager.stablesManager() != address(stablesManager)) {
            vm.prank(INITIAL_OWNER, INITIAL_OWNER);
            manager.setStablecoinManager(address(stablesManager));
        }

        for (uint256 i = 0; i < registries.length; i += 1) {
            SharesRegistry registry = SharesRegistry(registries[i]);

            // Perform checks on the ShareRegistry Contracts
            assertEq(registry.owner(), INITIAL_OWNER, "INITIAL_OWNER in ShareRegistry is wrong");
            assertEq(address(registry.manager()), address(manager), "Manager in ShareRegistry is wrong");

            // Imitate multisig calls
            vm.startPrank(INITIAL_OWNER, INITIAL_OWNER);
            stablesManager.registerOrUpdateShareRegistry({
                _registry: address(registry),
                _token: registry.token(),
                _active: true
            });
            manager.whitelistToken(registry.token());
            vm.stopPrank();

            // Perform checks on the StablesManager Contract
            (bool active, address _registry) = stablesManager.shareRegistryInfo(registry.token());
            assertEq(active, true, "Active flag in StablesManager is wrong");
            assertEq(_registry, address(registry), "Registry address in StablesManager is wrong");

            // Perform checks on the ShareRegistry Contracts
            // @note make me work
            // assertNotEq(registry.getExchangeRate(), 0, "Price in ShareRegistry is wrong");
        }
    }

    function test_deploy_receiptToken() public view {
        // Perform checks on the ReceiptTokenFactory Contract
        assertEq(receiptTokenFactory.owner(), INITIAL_OWNER, "INITIAL_OWNER in ReceiptTokenFactory is wrong");
        assertEq(
            receiptTokenFactory.referenceImplementation(),
            address(receiptToken),
            "ReferenceImplementation in ReceiptTokenFactory is wrong"
        );
    }
<<<<<<< HEAD
}

interface IToll {
    /// @notice Grants address `who` toll.
    /// @dev Only callable by auth'ed address.
    /// @param who The address to grant toll.
    function kiss(
        address who
    ) external;
=======

    function test_deploy_uniswapV3Oracle() public view {
        assertEq(jUsdUniswapV3Oracle.owner(), INITIAL_OWNER, "INITIAL_OWNER in jUsdUniswapV3Oracle is wrong");
        assertEq(jUsdUniswapV3Oracle.quoteToken(), USDC, "quoteToken in jUsdUniswapV3Oracle is wrong");
        address[] memory pools = jUsdUniswapV3Oracle.getPools();
        assertEq(pools.length, 1, "pools length in jUsdUniswapV3Oracle is wrong");
        assertEq(pools[0], USDT_USDC_POOL, "pools in jUsdUniswapV3Oracle is wrong");
    }
>>>>>>> b00cdefb
}<|MERGE_RESOLUTION|>--- conflicted
+++ resolved
@@ -99,24 +99,4 @@
             "ReferenceImplementation in ReceiptTokenFactory is wrong"
         );
     }
-<<<<<<< HEAD
-}
-
-interface IToll {
-    /// @notice Grants address `who` toll.
-    /// @dev Only callable by auth'ed address.
-    /// @param who The address to grant toll.
-    function kiss(
-        address who
-    ) external;
-=======
-
-    function test_deploy_uniswapV3Oracle() public view {
-        assertEq(jUsdUniswapV3Oracle.owner(), INITIAL_OWNER, "INITIAL_OWNER in jUsdUniswapV3Oracle is wrong");
-        assertEq(jUsdUniswapV3Oracle.quoteToken(), USDC, "quoteToken in jUsdUniswapV3Oracle is wrong");
-        address[] memory pools = jUsdUniswapV3Oracle.getPools();
-        assertEq(pools.length, 1, "pools length in jUsdUniswapV3Oracle is wrong");
-        assertEq(pools[0], USDT_USDC_POOL, "pools in jUsdUniswapV3Oracle is wrong");
-    }
->>>>>>> b00cdefb
 }